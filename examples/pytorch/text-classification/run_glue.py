--- conflicted
+++ resolved
@@ -447,7 +447,6 @@
             result["label"] = [(label_to_id[l] if l != -1 else -1) for l in examples["label"]]
         return result
 
-<<<<<<< HEAD
     with training_args.main_process_first(desc="dataset map pre-processing"):
         raw_datasets = raw_datasets.map(
             preprocess_function,
@@ -456,14 +455,6 @@
             load_from_cache_file=not data_args.overwrite_cache,
             desc="Running tokenizer on dataset",
         )
-=======
-    datasets = datasets.map(
-        preprocess_function,
-        batched=True,
-        num_proc=data_args.preprocessing_num_workers,
-        load_from_cache_file=not data_args.overwrite_cache,
-    )
->>>>>>> 54608c72
     if training_args.do_train:
         if "train" not in raw_datasets:
             raise ValueError("--do_train requires a train dataset")
