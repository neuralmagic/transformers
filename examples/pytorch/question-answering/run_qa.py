#!/usr/bin/env python
# coding=utf-8
# Copyright 2020 The HuggingFace Team All rights reserved.
#
# Licensed under the Apache License, Version 2.0 (the "License");
# you may not use this file except in compliance with the License.
# You may obtain a copy of the License at
#
#     http://www.apache.org/licenses/LICENSE-2.0
#
# Unless required by applicable law or agreed to in writing, software
# distributed under the License is distributed on an "AS IS" BASIS,
# WITHOUT WARRANTIES OR CONDITIONS OF ANY KIND, either express or implied.
# See the License for the specific language governing permissions and
# limitations under the License.
"""
Fine-tuning the library models for question answering.
"""
# You can also adapt this script on your own question answering task. Pointers for this are left as comments.

import logging
import os
import sys
from dataclasses import dataclass, field
from typing import Optional

import numpy
from datasets import load_dataset, load_metric

import transformers
from sparseml_utils import QuestionAnsweringModuleExporter, SparseMLQATrainer
from transformers import (
    AutoConfig,
    AutoModelForQuestionAnswering,
    AutoTokenizer,
    DataCollatorWithPadding,
    EvalPrediction,
    HfArgumentParser,
    PreTrainedTokenizerFast,
    TrainingArguments,
    default_data_collator,
    set_seed,
)
from transformers.sparse import export_model, load_recipe, preprocess_state_dict
from transformers.trainer_utils import get_last_checkpoint
from transformers.utils import check_min_version
from utils_qa import postprocess_qa_predictions


# Will error if the minimal version of Transformers is not installed. Remove at your own risks.
check_min_version("4.7.0.dev0")

logger = logging.getLogger(__name__)


@dataclass
class ModelArguments:
    """
    Arguments pertaining to which model/config/tokenizer we are going to fine-tune from.
    """

    model_name_or_path: str = field(
        metadata={"help": "Path to pretrained model or model identifier from huggingface.co/models"}
    )
    distill_teacher: Optional[str] = field(
        default=None, metadata={"help": "Teacher model which needs to be a trained QA model"}
    )
<<<<<<< HEAD
=======
    distill_temperature: Optional[float] = field(
        default=2.0, metadata={"help": "Temperature applied to teacher softmax for distillation."}
    )
    distill_hardness: Optional[float] = field(
        default=0.5, metadata={"help": "Proportion of loss coming from teacher model."}
    )
>>>>>>> 23681156
    config_name: Optional[str] = field(
        default=None, metadata={"help": "Pretrained config name or path if not the same as model_name"}
    )
    tokenizer_name: Optional[str] = field(
        default=None, metadata={"help": "Pretrained tokenizer name or path if not the same as model_name"}
    )
    cache_dir: Optional[str] = field(
        default=None,
        metadata={"help": "Path to directory to store the pretrained models downloaded from huggingface.co"},
    )
    model_revision: str = field(
        default="main",
        metadata={"help": "The specific model version to use (can be a branch name, tag name or commit id)."},
    )
    use_auth_token: bool = field(
        default=False,
        metadata={
            "help": "Will use the token generated when running `transformers-cli login` (necessary to use this script "
            "with private models)."
        },
    )


@dataclass
class DataTrainingArguments:
    """
    Arguments pertaining to what data we are going to input our model for training and eval.
    """

    recipe: Optional[str] = field(
        default=None,
        metadata={
            "help": "Path to a SparseML sparsification recipe, see https://github.com/neuralmagic/sparseml "
            "for more information"
        },
    )
    onnx_export_path: Optional[str] = field(
        default=None, metadata={"help": "The filename and path which will be where onnx model is outputed"}
    )
    num_exported_samples: Optional[int] = field(
        default=20, metadata={"help": "Number of exported samples, default to 20"}
    )
    dataset_name: Optional[str] = field(
        default=None, metadata={"help": "The name of the dataset to use (via the datasets library)."}
    )
    dataset_config_name: Optional[str] = field(
        default=None, metadata={"help": "The configuration name of the dataset to use (via the datasets library)."}
    )
    train_file: Optional[str] = field(default=None, metadata={"help": "The input training data file (a text file)."})
    validation_file: Optional[str] = field(
        default=None,
        metadata={"help": "An optional input evaluation data file to evaluate the perplexity on (a text file)."},
    )
    test_file: Optional[str] = field(
        default=None,
        metadata={"help": "An optional input test data file to evaluate the perplexity on (a text file)."},
    )
    overwrite_cache: bool = field(
        default=False, metadata={"help": "Overwrite the cached training and evaluation sets"}
    )
    preprocessing_num_workers: Optional[int] = field(
        default=None,
        metadata={"help": "The number of processes to use for the preprocessing."},
    )
    max_seq_length: int = field(
        default=384,
        metadata={
            "help": "The maximum total input sequence length after tokenization. Sequences longer "
            "than this will be truncated, sequences shorter will be padded."
        },
    )
    pad_to_max_length: bool = field(
        default=True,
        metadata={
            "help": "Whether to pad all samples to `max_seq_length`. "
            "If False, will pad the samples dynamically when batching to the maximum length in the batch (which can "
            "be faster on GPU but will be slower on TPU)."
        },
    )
    max_train_samples: Optional[int] = field(
        default=None,
        metadata={
            "help": "For debugging purposes or quicker training, truncate the number of training examples to this "
            "value if set."
        },
    )
    max_eval_samples: Optional[int] = field(
        default=None,
        metadata={
            "help": "For debugging purposes or quicker training, truncate the number of evaluation examples to this "
            "value if set."
        },
    )
    max_predict_samples: Optional[int] = field(
        default=None,
        metadata={
            "help": "For debugging purposes or quicker training, truncate the number of prediction examples to this "
            "value if set."
        },
    )
    version_2_with_negative: bool = field(
        default=False, metadata={"help": "If true, some of the examples do not have an answer."}
    )
    null_score_diff_threshold: float = field(
        default=0.0,
        metadata={
            "help": "The threshold used to select the null answer: if the best answer has a score that is less than "
            "the score of the null answer minus this threshold, the null answer is selected for this example. "
            "Only useful when `version_2_with_negative=True`."
        },
    )
    doc_stride: int = field(
        default=128,
        metadata={"help": "When splitting up a long document into chunks, how much stride to take between chunks."},
    )
    n_best_size: int = field(
        default=20,
        metadata={"help": "The total number of n-best predictions to generate when looking for an answer."},
    )
    max_answer_length: int = field(
        default=30,
        metadata={
            "help": "The maximum length of an answer that can be generated. This is needed because the start "
            "and end predictions are not conditioned on one another."
        },
    )

    def __post_init__(self):
        if (
            self.dataset_name is None
            and self.train_file is None
            and self.validation_file is None
            and self.test_file is None
        ):
            raise ValueError("Need either a dataset name or a training/validation file/test_file.")
        else:
            if self.train_file is not None:
                extension = self.train_file.split(".")[-1]
                assert extension in ["csv", "json"], "`train_file` should be a csv or a json file."
            if self.validation_file is not None:
                extension = self.validation_file.split(".")[-1]
                assert extension in ["csv", "json"], "`validation_file` should be a csv or a json file."
            if self.test_file is not None:
                extension = self.test_file.split(".")[-1]
                assert extension in ["csv", "json"], "`test_file` should be a csv or a json file."

def main():
    # See all possible arguments in src/transformers/training_args.py
    # or by passing the --help flag to this script.
    # We now keep distinct sets of args, for a cleaner separation of concerns.

    parser = HfArgumentParser((ModelArguments, DataTrainingArguments, TrainingArguments))
    if len(sys.argv) == 2 and sys.argv[1].endswith(".json"):
        # If we pass only one argument to the script and it's the path to a json file,
        # let's parse it to get our arguments.
        model_args, data_args, training_args = parser.parse_json_file(json_file=os.path.abspath(sys.argv[1]))
    else:
        model_args, data_args, training_args = parser.parse_args_into_dataclasses()

    # Detecting last checkpoint.
    last_checkpoint = None
    if os.path.isdir(training_args.output_dir) and training_args.do_train and not training_args.overwrite_output_dir:
        last_checkpoint = get_last_checkpoint(training_args.output_dir)
        if last_checkpoint is None and len(os.listdir(training_args.output_dir)) > 0:
            raise ValueError(
                f"Output directory ({training_args.output_dir}) already exists and is not empty. "
                "Use --overwrite_output_dir to overcome."
            )
        elif last_checkpoint is not None and training_args.resume_from_checkpoint is None:
            logger.info(
                f"Checkpoint detected, resuming training at {last_checkpoint}. To avoid this behavior, change "
                "the `--output_dir` or add `--overwrite_output_dir` to train from scratch."
            )

    # Setup logging
    logging.basicConfig(
        format="%(asctime)s - %(levelname)s - %(name)s -   %(message)s",
        datefmt="%m/%d/%Y %H:%M:%S",
        handlers=[logging.StreamHandler(sys.stdout)],
    )
    logger.setLevel(logging.INFO if training_args.should_log else logging.WARN)

    # Log on each process the small summary:
    logger.warning(
        f"Process rank: {training_args.local_rank}, device: {training_args.device}, n_gpu: {training_args.n_gpu}"
        + f"distributed training: {bool(training_args.local_rank != -1)}, 16-bits training: {training_args.fp16}"
    )
    # Set the verbosity to info of the Transformers logger (on main process only):
    if training_args.should_log:
        transformers.utils.logging.set_verbosity_info()
        transformers.utils.logging.enable_default_handler()
        transformers.utils.logging.enable_explicit_format()
    logger.info(f"Training/evaluation parameters {training_args}")

    # Set seed before initializing model.
    set_seed(training_args.seed)

    # Get the datasets: you can either provide your own CSV/JSON/TXT training and evaluation files (see below)
    # or just provide the name of one of the public datasets available on the hub at https://huggingface.co/datasets/
    # (the dataset will be downloaded automatically from the datasets Hub).
    #
    # For CSV/JSON files, this script will use the column called 'text' or the first column if no column called
    # 'text' is found. You can easily tweak this behavior (see below).
    #
    # In distributed training, the load_dataset function guarantee that only one local process can concurrently
    # download the dataset.
    if data_args.dataset_name is not None:
        # Downloading and loading a dataset from the hub.
        datasets = load_dataset(data_args.dataset_name, data_args.dataset_config_name, cache_dir=model_args.cache_dir)
    else:
        data_files = {}
        if data_args.train_file is not None:
            data_files["train"] = data_args.train_file
            extension = data_args.train_file.split(".")[-1]

        if data_args.validation_file is not None:
            data_files["validation"] = data_args.validation_file
            extension = data_args.validation_file.split(".")[-1]
        if data_args.test_file is not None:
            data_files["test"] = data_args.test_file
            extension = data_args.test_file.split(".")[-1]
        datasets = load_dataset(extension, data_files=data_files, field="data", cache_dir=model_args.cache_dir)
    # See more about loading any type of standard or custom dataset (from files, python dict, pandas DataFrame, etc) at
    # https://huggingface.co/docs/datasets/loading_datasets.html.

    # Load pretrained model and tokenizer
    #
    # Distributed training:
    # The .from_pretrained methods guarantee that only one local process can concurrently
    # download model & vocab.
    config = AutoConfig.from_pretrained(
        model_args.config_name if model_args.config_name else model_args.model_name_or_path,
        cache_dir=model_args.cache_dir,
        revision=model_args.model_revision,
        use_auth_token=True if model_args.use_auth_token else None,
    )
    tokenizer = AutoTokenizer.from_pretrained(
        model_args.tokenizer_name if model_args.tokenizer_name else model_args.model_name_or_path,
        cache_dir=model_args.cache_dir,
        use_fast=True,
        revision=model_args.model_revision,
        use_auth_token=True if model_args.use_auth_token else None,
    )

    # Load and preprocess the state dict if the model existed (in this case we continue to train or
    # evaluate the model). The preprocessing step is to restore names of parameters changed by
    # QAT process.
    state_dict = preprocess_state_dict(model_args.model_name_or_path)

    model = AutoModelForQuestionAnswering.from_pretrained(
        model_args.model_name_or_path,
        from_tf=bool(".ckpt" in model_args.model_name_or_path),
        config=config,
        cache_dir=model_args.cache_dir,
        revision=model_args.model_revision,
        use_auth_token=True if model_args.use_auth_token else None,
        state_dict=state_dict,
    )

    teacher_model = None
    if model_args.distill_teacher is not None:
        teacher_model = AutoModelForQuestionAnswering.from_pretrained(
            model_args.distill_teacher,
            from_tf=bool(".ckpt" in model_args.distill_teacher),
            cache_dir=model_args.cache_dir,
        )
        teacher_model_parameters = filter(lambda p: p.requires_grad, teacher_model.parameters())
        params = sum([numpy.prod(p.size()) for p in teacher_model_parameters])
        logger.info("Teacher Model has %s parameters", params)

    # Tokenizer check: this script requires a fast tokenizer.
    if not isinstance(tokenizer, PreTrainedTokenizerFast):
        raise ValueError(
            "This example script only works for models that have a fast tokenizer. Checkout the big table of models "
            "at https://huggingface.co/transformers/index.html#supported-frameworks to find the model types that meet this "
            "requirement"
        )

    # Preprocessing the datasets.
    # Preprocessing is slighlty different for training and evaluation.
    if training_args.do_train:
        column_names = datasets["train"].column_names
    elif training_args.do_eval:
        column_names = datasets["validation"].column_names
    else:
        column_names = datasets["test"].column_names
    question_column_name = "question" if "question" in column_names else column_names[0]
    context_column_name = "context" if "context" in column_names else column_names[1]
    answer_column_name = "answers" if "answers" in column_names else column_names[2]

    # Padding side determines if we do (question|context) or (context|question).
    pad_on_right = tokenizer.padding_side == "right"

    if data_args.max_seq_length > tokenizer.model_max_length:
        logger.warning(
            f"The max_seq_length passed ({data_args.max_seq_length}) is larger than the maximum length for the"
            f"model ({tokenizer.model_max_length}). Using max_seq_length={tokenizer.model_max_length}."
        )
    max_seq_length = min(data_args.max_seq_length, tokenizer.model_max_length)

    # Training preprocessing
    def prepare_train_features(examples):
        # Tokenize our examples with truncation and maybe padding, but keep the overflows using a stride. This results
        # in one example possible giving several features when a context is long, each of those features having a
        # context that overlaps a bit the context of the previous feature.
        tokenized_examples = tokenizer(
            examples[question_column_name if pad_on_right else context_column_name],
            examples[context_column_name if pad_on_right else question_column_name],
            truncation="only_second" if pad_on_right else "only_first",
            max_length=max_seq_length,
            stride=data_args.doc_stride,
            return_overflowing_tokens=True,
            return_offsets_mapping=True,
            padding="max_length" if data_args.pad_to_max_length else False,
        )

        # Since one example might give us several features if it has a long context, we need a map from a feature to
        # its corresponding example. This key gives us just that.
        sample_mapping = tokenized_examples.pop("overflow_to_sample_mapping")
        # The offset mappings will give us a map from token to character position in the original context. This will
        # help us compute the start_positions and end_positions.
        offset_mapping = tokenized_examples.pop("offset_mapping")

        # Let's label those examples!
        tokenized_examples["start_positions"] = []
        tokenized_examples["end_positions"] = []

        for i, offsets in enumerate(offset_mapping):
            # We will label impossible answers with the index of the CLS token.
            input_ids = tokenized_examples["input_ids"][i]
            cls_index = input_ids.index(tokenizer.cls_token_id)

            # Grab the sequence corresponding to that example (to know what is the context and what is the question).
            sequence_ids = tokenized_examples.sequence_ids(i)

            # One example can give several spans, this is the index of the example containing this span of text.
            sample_index = sample_mapping[i]
            answers = examples[answer_column_name][sample_index]
            # If no answers are given, set the cls_index as answer.
            if len(answers["answer_start"]) == 0:
                tokenized_examples["start_positions"].append(cls_index)
                tokenized_examples["end_positions"].append(cls_index)
            else:
                # Start/end character index of the answer in the text.
                start_char = answers["answer_start"][0]
                end_char = start_char + len(answers["text"][0])

                # Start token index of the current span in the text.
                token_start_index = 0
                while sequence_ids[token_start_index] != (1 if pad_on_right else 0):
                    token_start_index += 1

                # End token index of the current span in the text.
                token_end_index = len(input_ids) - 1
                while sequence_ids[token_end_index] != (1 if pad_on_right else 0):
                    token_end_index -= 1

                # Detect if the answer is out of the span (in which case this feature is labeled with the CLS index).
                if not (offsets[token_start_index][0] <= start_char and offsets[token_end_index][1] >= end_char):
                    tokenized_examples["start_positions"].append(cls_index)
                    tokenized_examples["end_positions"].append(cls_index)
                else:
                    # Otherwise move the token_start_index and token_end_index to the two ends of the answer.
                    # Note: we could go after the last offset if the answer is the last word (edge case).
                    while token_start_index < len(offsets) and offsets[token_start_index][0] <= start_char:
                        token_start_index += 1
                    tokenized_examples["start_positions"].append(token_start_index - 1)
                    while offsets[token_end_index][1] >= end_char:
                        token_end_index -= 1
                    tokenized_examples["end_positions"].append(token_end_index + 1)

        return tokenized_examples

    if training_args.do_train:
        if "train" not in datasets:
            raise ValueError("--do_train requires a train dataset")
        train_dataset = datasets["train"]
        if data_args.max_train_samples is not None:
            # We will select sample from whole data if agument is specified
            train_dataset = train_dataset.select(range(data_args.max_train_samples))
        # Create train feature from dataset
        train_dataset = train_dataset.map(
            prepare_train_features,
            batched=True,
            num_proc=data_args.preprocessing_num_workers,
            remove_columns=column_names,
            load_from_cache_file=not data_args.overwrite_cache,
        )
        if data_args.max_train_samples is not None:
            # Number of samples might increase during Feature Creation, We select only specified max samples
            train_dataset = train_dataset.select(range(data_args.max_train_samples))

    # Validation preprocessing
    def prepare_validation_features(examples):
        # Tokenize our examples with truncation and maybe padding, but keep the overflows using a stride. This results
        # in one example possible giving several features when a context is long, each of those features having a
        # context that overlaps a bit the context of the previous feature.
        tokenized_examples = tokenizer(
            examples[question_column_name if pad_on_right else context_column_name],
            examples[context_column_name if pad_on_right else question_column_name],
            truncation="only_second" if pad_on_right else "only_first",
            max_length=max_seq_length,
            stride=data_args.doc_stride,
            return_overflowing_tokens=True,
            return_offsets_mapping=True,
            padding="max_length" if data_args.pad_to_max_length else False,
        )

        # Since one example might give us several features if it has a long context, we need a map from a feature to
        # its corresponding example. This key gives us just that.
        sample_mapping = tokenized_examples.pop("overflow_to_sample_mapping")

        # For evaluation, we will need to convert our predictions to substrings of the context, so we keep the
        # corresponding example_id and we will store the offset mappings.
        tokenized_examples["example_id"] = []

        for i in range(len(tokenized_examples["input_ids"])):
            # Grab the sequence corresponding to that example (to know what is the context and what is the question).
            sequence_ids = tokenized_examples.sequence_ids(i)
            context_index = 1 if pad_on_right else 0

            # One example can give several spans, this is the index of the example containing this span of text.
            sample_index = sample_mapping[i]
            tokenized_examples["example_id"].append(examples["id"][sample_index])

            # Set to None the offset_mapping that are not part of the context so it's easy to determine if a token
            # position is part of the context or not.
            tokenized_examples["offset_mapping"][i] = [
                (o if sequence_ids[k] == context_index else None)
                for k, o in enumerate(tokenized_examples["offset_mapping"][i])
            ]

        return tokenized_examples

    if training_args.do_eval:
        if "validation" not in datasets:
            raise ValueError("--do_eval requires a validation dataset")
        eval_examples = datasets["validation"]
        if data_args.max_eval_samples is not None:
            # We will select sample from whole data
            eval_examples = eval_examples.select(range(data_args.max_eval_samples))
        # Validation Feature Creation
        eval_dataset = eval_examples.map(
            prepare_validation_features,
            batched=True,
            num_proc=data_args.preprocessing_num_workers,
            remove_columns=column_names,
            load_from_cache_file=not data_args.overwrite_cache,
        )
        if data_args.max_eval_samples is not None:
            # During Feature creation dataset samples might increase, we will select required samples again
            eval_dataset = eval_dataset.select(range(data_args.max_eval_samples))

    if training_args.do_predict:
        if "test" not in datasets:
            raise ValueError("--do_predict requires a test dataset")
        predict_examples = datasets["test"]
        if data_args.max_predict_samples is not None:
            # We will select sample from whole data
            predict_examples = predict_examples.select(range(data_args.max_predict_samples))
        # Predict Feature Creation
        predict_dataset = predict_examples.map(
            prepare_validation_features,
            batched=True,
            num_proc=data_args.preprocessing_num_workers,
            remove_columns=column_names,
            load_from_cache_file=not data_args.overwrite_cache,
        )
        if data_args.max_predict_samples is not None:
            # During Feature creation dataset samples might increase, we will select required samples again
            predict_dataset = predict_dataset.select(range(data_args.max_predict_samples))

    # Data collator
    # We have already padded to max length if the corresponding flag is True, otherwise we need to pad in the data
    # collator.
    data_collator = (
        default_data_collator
        if data_args.pad_to_max_length
        else DataCollatorWithPadding(tokenizer, pad_to_multiple_of=8 if training_args.fp16 else None)
    )

    # Post-processing:
    def post_processing_function(examples, features, predictions, stage="eval"):
        # Post-processing: we match the start logits and end logits to answers in the original context.
        predictions = postprocess_qa_predictions(
            examples=examples,
            features=features,
            predictions=predictions,
            version_2_with_negative=data_args.version_2_with_negative,
            n_best_size=data_args.n_best_size,
            max_answer_length=data_args.max_answer_length,
            null_score_diff_threshold=data_args.null_score_diff_threshold,
            output_dir=training_args.output_dir,
            is_world_process_zero=trainer.is_world_process_zero(),
            prefix=stage,
        )
        # Format the result to the format the metric expects.
        if data_args.version_2_with_negative:
            formatted_predictions = [
                {"id": k, "prediction_text": v, "no_answer_probability": 0.0} for k, v in predictions.items()
            ]
        else:
            formatted_predictions = [{"id": k, "prediction_text": v} for k, v in predictions.items()]

        references = [{"id": ex["id"], "answers": ex[answer_column_name]} for ex in examples]
        return EvalPrediction(predictions=formatted_predictions, label_ids=references)

    metric = load_metric("squad_v2" if data_args.version_2_with_negative else "squad")

    def compute_metrics(p: EvalPrediction):
        return metric.compute(predictions=p.predictions, references=p.label_ids)

    # Load possible existing recipe and new one passed in through command argument
    existing_recipe = load_recipe(model_args.model_name_or_path)
    new_recipe = data_args.recipe

    # Initialize our Trainer
    trainer = SparseMLQATrainer(
        model_args.model_name_or_path,
        [existing_recipe, new_recipe],
        teacher=teacher_model,
        model=model,
        args=training_args,
        train_dataset=train_dataset if training_args.do_train else None,
        eval_dataset=eval_dataset if training_args.do_eval else None,
        eval_examples=eval_examples if training_args.do_eval else None,
        tokenizer=tokenizer,
        data_collator=data_collator,
        post_process_function=post_processing_function,
        compute_metrics=compute_metrics,
    )

    # Apply recipes to the model. This is necessary given that
    # sparsification methods such as QAT modified the model graph with their own learnable
    # parameters. They are also restored/loaded to the model.
    trainer.apply_recipes()

    # Training
    if training_args.do_train:
        checkpoint = None
        if training_args.resume_from_checkpoint is not None:
            checkpoint = training_args.resume_from_checkpoint
        elif last_checkpoint is not None:
            checkpoint = last_checkpoint
        train_result = trainer.train(resume_from_checkpoint=checkpoint)
        trainer.save_model()  # Saves the tokenizer too for easy upload

        metrics = train_result.metrics
        max_train_samples = (
            data_args.max_train_samples if data_args.max_train_samples is not None else len(train_dataset)
        )
        metrics["train_samples"] = min(max_train_samples, len(train_dataset))

        trainer.log_metrics("train", metrics)
        trainer.save_metrics("train", metrics)
        trainer.save_state()

    # Evaluation
    if training_args.do_eval:
        logger.info("*** Evaluate ***")
        metrics = trainer.evaluate()

        max_eval_samples = data_args.max_eval_samples if data_args.max_eval_samples is not None else len(eval_dataset)
        metrics["eval_samples"] = min(max_eval_samples, len(eval_dataset))

        trainer.log_metrics("eval", metrics)
        trainer.save_metrics("eval", metrics)

    # Prediction
    if training_args.do_predict:
        logger.info("*** Predict ***")
        results = trainer.predict(predict_dataset, predict_examples)
        metrics = results.metrics

        max_predict_samples = (
            data_args.max_predict_samples if data_args.max_predict_samples is not None else len(predict_dataset)
        )
        metrics["predict_samples"] = min(max_predict_samples, len(predict_dataset))

        trainer.log_metrics("predict", metrics)
        trainer.save_metrics("predict", metrics)

    if training_args.push_to_hub:
        kwargs = {"finetuned_from": model_args.model_name_or_path, "tags": "question-answering"}
        if data_args.dataset_name is not None:
            kwargs["dataset_tags"] = data_args.dataset_name
            if data_args.dataset_config_name is not None:
                kwargs["dataset_args"] = data_args.dataset_config_name
                kwargs["dataset"] = f"{data_args.dataset_name} {data_args.dataset_config_name}"
            else:
                kwargs["dataset"] = data_args.dataset_name

        trainer.push_to_hub(**kwargs)

    if data_args.onnx_export_path:
        logger.info("*** Export to ONNX ***")
        eval_dataloader = trainer.get_eval_dataloader(eval_dataset)
        exporter = QuestionAnsweringModuleExporter(model, output_dir=data_args.onnx_export_path)
        export_model(exporter, eval_dataloader, data_args.onnx_export_path, data_args.num_exported_samples)


def _mp_fn(index):
    # For xla_spawn (TPUs)
    main()


if __name__ == "__main__":
    main()<|MERGE_RESOLUTION|>--- conflicted
+++ resolved
@@ -65,15 +65,6 @@
     distill_teacher: Optional[str] = field(
         default=None, metadata={"help": "Teacher model which needs to be a trained QA model"}
     )
-<<<<<<< HEAD
-=======
-    distill_temperature: Optional[float] = field(
-        default=2.0, metadata={"help": "Temperature applied to teacher softmax for distillation."}
-    )
-    distill_hardness: Optional[float] = field(
-        default=0.5, metadata={"help": "Proportion of loss coming from teacher model."}
-    )
->>>>>>> 23681156
     config_name: Optional[str] = field(
         default=None, metadata={"help": "Pretrained config name or path if not the same as model_name"}
     )
